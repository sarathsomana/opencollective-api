/**
 * Dependencies.
 */
var _ = require('lodash');
var app = require('../index');
var async = require('async');
var config = require('config');
var expect = require('chai').expect;
var request = require('supertest');
var utils = require('../test/utils.js')();
var sinon = require('sinon');
var nock = require('nock');

/**
 * Variables.
 */
var models = app.set('models');
var paypalMock = require('./mocks/paypal');

/**
 * Tests.
 */
describe('transactions.paypal.routes.test.js', function() {

  var application;
  var application2;
  var application3;
  var user;
  var user2;
  var group;
  var group2;
  var transaction;
  var transaction2;

  var stub;

  beforeEach(function() {
    var stub = sinon.stub(app.paypalAdaptive, 'pay');
    stub.yields(null, paypalMock.adaptive.pay);
  });

  afterEach(function() {
    app.paypalAdaptive.pay.restore();
  });

  beforeEach(function(done) {
    async.auto({

      cleanAndCreateApplication: function(cb) {
        utils.cleanAllDb(cb);
      },
      createApplicationB: ['cleanAndCreateApplication', function(cb) {
        models.Application.create(utils.data('application2')).done(cb);
      }],
      createApplicationC: ['cleanAndCreateApplication', function(cb) {
        models.Application.create(utils.data('application3')).done(cb);
      }],
      createUserA: ['cleanAndCreateApplication', function(cb) {
        models.User.create(utils.data('user1')).done(cb);
      }],
      createUserB: ['cleanAndCreateApplication', function(cb) {
        models.User.create(utils.data('user2')).done(cb);
      }],
      createGroupA: ['cleanAndCreateApplication', function(cb) {
        models.Group.create(utils.data('group1')).done(cb);
      }],
      addUserAGroupA: ['createUserA', 'createGroupA', function(cb, results) {
        results.createGroupA
          .addMember(results.createUserA, {role: 'viewer'})
          .done(cb);
      }],
      addUserBGroupA: ['createUserB', 'createGroupA', function(cb, results) {
        results.createGroupA
          .addMember(results.createUserB, {role: 'writer'})
          .done(cb);
      }],
      addApplicationCGroupA: ['createApplicationC', 'createGroupA', function(cb, results) {
        results.createGroupA
          .addApplication(results.createApplicationC)
          .done(cb);
      }],
      createTransactionA: ['cleanAndCreateApplication', 'createGroupA', 'createUserA', 'addUserAGroupA', function(cb, results) {
        request(app)
          .post('/groups/' + results.createGroupA.id + '/transactions')
          .set('Authorization', 'Bearer ' + results.createUserA.jwt(results.cleanAndCreateApplication))
          .send({
            transaction: utils.data('transactions1').transactions[0]
          })
          .expect(200)
          .end(function(e, res) {
            cb(e, res.body);
          });
      }],
      createTransactionB: ['cleanAndCreateApplication', 'createGroupA', function(cb, results) {
        var t = utils.data('transactions1').transactions[1];
        t.GroupId = results.createGroupA.id;
        models.Transaction.create(t).done(cb);
      }]
    }, function(e, results) {
      expect(e).to.not.exist;
      application = results.cleanAndCreateApplication;
      application2 = results.createApplicationB;
      application3 = results.createApplicationC;
      user = results.createUserA;
      user2 = results.createUserB;
      group = results.createGroupA;
      transaction = results.createTransactionA;
      transaction2 = results.createTransactionB;
      done();
    });
  });

  /**
   * Get the Paypal Pay Key for a transaction.
   */
  describe('#getPayKey', function() {

    it('should fail if the user is a viewer', function(done) {
      request(app)
        .get('/groups/' + group.id + '/transactions/' + transaction.id + '/paykey')
        .set('Authorization', 'Bearer ' + user.jwt(application))
        .expect(403)
        .end(done);
    });

    it('should fail if the application does not have access to the group', function(done) {
      request(app)
        .get('/groups/' + group.id + '/transactions/' + transaction.id + '/paykey')
        .send({
          api_key: application2.api_key
        })
        .expect(403)
        .end(done);
    });

    it('should fail if the transaction does not have a user linked', function(done) {
      request(app)
        .get('/groups/' + group.id + '/transactions/' + transaction2.id + '/paykey')
        .set('Authorization', 'Bearer ' + user2.jwt(application))
        .expect(400)
        .end(function(err, res) {
          var err = JSON.parse(res.error.text).error.message;
          expect(err).to.contain('A user has to be attached to the transaction to be reimburse.');
          done();
        });
    });

    it('should get a transaction\'s pay key', function(done) {
      request(app)
        .get('/groups/' + group.id + '/transactions/' + transaction.id + '/paykey')
        .set('Authorization', 'Bearer ' + user2.jwt(application))
        .expect(200)
        .end(function(e, res) {
          var body = res.body;
          expect(e).to.not.exist;
<<<<<<< HEAD
          expect(body.success).to.have.property('payKey', paypalMock.adaptive.pay.success.payKey);
=======
          expect(body).to.have.property('payKey', paypalMock.adaptive.pay.payKey);
>>>>>>> 76518511
          expect(body).to.have.property('transactionId', transaction.id);

          models.Paykey
            .findAndCountAll({})
            .then(function(res) {
              expect(res.count).to.equal(1);
              var paykey = res.rows[0];
              expect(paykey).to.have.property('id');
              expect(paykey).to.have.property('trackingId');
              expect(paykey).to.have.property('paykey', paypalMock.adaptive.pay.success.payKey);
              expect(paykey).to.have.property('status', 'COMPLETED');
              expect(paykey).to.have.property('payload');
              expect(paykey.payload.trackingId).to.equal(paykey.trackingId);
              expect(paykey).to.have.property('error');
<<<<<<< HEAD
=======

              // expect(paykey.data).to.be.equal(body);
>>>>>>> 76518511
              expect(paykey).to.have.property('TransactionId', transaction.id);
              expect(paykey.data.payload).to.deep.equal(body.payload);
              expect(paykey.data.success).to.deep.equal(body.success);
              expect(paykey.data.totalAmountExceeded).to.deep.equal(body.totalAmountExceeded);
              done();
            })
            .catch(done);
        });
    });

    it('should get a transaction\'s pay key with a api_key that has access to the group', function(done) {
      request(app)
        .get('/groups/' + group.id + '/transactions/' + transaction.id + '/paykey')
        .send({
          api_key: application3.api_key
        })
        .expect(200)
        .end(done);
    });

    describe('Check existing paykey', function() {

      describe('no existing paykeys', function() {

        beforeEach(function() {
          var stub = sinon.stub(app.paypalAdaptive, 'paymentDetails');
          stub.withArgs({paykey: paypalMock.adaptive.paymentDetails.created.payKey});
          stub.yields(null, paypalMock.adaptive.paymentDetails.created);
        });

        afterEach(function() {
          app.paypalAdaptive.paymentDetails.restore();
        });

        it('should returns a new paykey if none are completed', function(done) {
          request(app)
            .get('/groups/' + group.id + '/transactions/' + transaction.id + '/paykey')
            .set('Authorization', 'Bearer ' + user2.jwt(application))
            .expect(200)
            .end(function(e, res) {
              expect(e).to.not.exist;
              expect(res.body.success).to.have.property('payKey', paypalMock.adaptive.pay.success.payKey);
              done();
            });
        });

      });

      describe('existing CREATED paykeys in the database', function() {

        var pks = ['pk1', 'pk2'];
        var stub;

        beforeEach(function() {
          stub = sinon.stub(app.paypalAdaptive, 'paymentDetails');
        });

        beforeEach(function(done) {
          async.eachSeries(pks, function(pk, cb) {

            // Create stub for that paykey.
            stub.withArgs({paykey: pk});
            stub.yields(null, paypalMock.adaptive.paymentDetails.created);

            // Create the paykey in the database.
            models.Paykey.create({
              paykey: pk,
              status: 'CREATED',
              TransactionId: transaction.id
            }).done(cb);
          }, done);
        });

        afterEach(function() {
          app.paypalAdaptive.paymentDetails.restore();
        });

        it('should delete the old paykeys not completed and returns a new one', function(done) {
          request(app)
            .get('/groups/' + group.id + '/transactions/' + transaction.id + '/paykey')
            .set('Authorization', 'Bearer ' + user2.jwt(application))
            .expect(200)
            .end(function(e, res) {
              expect(e).to.not.exist;
              expect(res.body.success).to.have.property('payKey', paypalMock.adaptive.pay.success.payKey);

              models.Paykey
                .findAndCountAll({})
                .then(function(res) {
                  expect(res.count).to.equal(1);
                  done();
                })
                .catch(done);
            });
        });

      });

      describe('existing COMPLETED paykeys in the database', function() {

        var pk = 'pk1';
        var stub;

        beforeEach(function() {
          stub = sinon.stub(app.paypalAdaptive, 'paymentDetails');
        });

        beforeEach(function(done) {
          stub.withArgs({paykey: pk})
          stub.yields(null, paypalMock.adaptive.paymentDetails.completed);

          models.Paykey.create({
            paykey: pk,
            status: 'COMPLETED',
            TransactionId: transaction.id
          }).done(done);
        });

        afterEach(function() {
          app.paypalAdaptive.paymentDetails.restore();
        });

        it('should returns an error if one paykey has been completed', function(done) {
          request(app)
            .get('/groups/' + group.id + '/transactions/' + transaction.id + '/paykey')
            .set('Authorization', 'Bearer ' + user2.jwt(application))
            .expect(400)
            .end(function(e, res) {
              expect(e).to.not.exist;
              expect(res.text).to.contain('This transaction has been paid already.');

              async.auto({
                checkPaykey: function(cb) {
                  models.Paykey.findAndCountAll({where: {paykey: pk} }).then(function(res) {
                    expect(res.count).to.equal(1);
                    expect(res.rows[0].status).to.equal('COMPLETED');
                    cb();
                  });
                },
                checkTransaction: function(cb) {
                  models.Transaction.findAndCountAll({where: {id: transaction.id} }).then(function(res) {
                    expect(res.count).to.equal(1);
                    expect(res.rows[0].status).to.equal('COMPLETED');
                    expect(res.rows[0].reimbursedAt).not.to.be.null;
                    cb();
                  });
                },
                checkActivity: function(cb) {
                  models.Activity.findAndCountAll({where: {type: 'group.transaction.paid'} }).then(function(res) {
                    expect(res.count).to.equal(1);
                    cb();
                  });
                }
              }, done);
            });
        });

      });

    });

  });

  /**
   * Confirm a paypal transaction.
   */
  describe('#confirmPayment', function() {

    var paykey = paypalMock.adaptive.pay.success.payKey;

    beforeEach(function(done) {
      request(app)
        .get('/groups/' + group.id + '/transactions/' + transaction.id + '/paykey')
        .set('Authorization', 'Bearer ' + user2.jwt(application))
        .expect(200)
        .end(done);
    });

    describe('Details from Paypal COMPLETED', function() {

      beforeEach(function() {
        var stub = sinon.stub(app.paypalAdaptive, 'paymentDetails');
        stub.yields(null, paypalMock.adaptive.paymentDetails.completed);
      });

      afterEach(function() {
        app.paypalAdaptive.paymentDetails.restore();
      });

      it('should fail if the user is a viewer', function(done) {
        request(app)
          .post('/groups/' + group.id + '/transactions/' + transaction.id + '/paykey/' + paykey)
          .set('Authorization', 'Bearer ' + user.jwt(application))
          .expect(403)
          .end(done);
      });

      it('should fail if the application does not have access to the group', function(done) {
        request(app)
          .post('/groups/' + group.id + '/transactions/' + transaction.id + '/paykey/' + paykey)
          .send({
            api_key: application2.api_key
          })
          .expect(403)
          .end(done);
      });

      it('should fail with an unknown paykey', function(done) {
        request(app)
          .post('/groups/' + group.id + '/transactions/' + transaction.id + '/paykey/' + 'abc')
          .set('Authorization', 'Bearer ' + user2.jwt(application))
          .expect(404)
          .end(done);
      });

      it('should confirm the payment of a transaction', function(done) {
        request(app)
          .post('/groups/' + group.id + '/transactions/' + transaction.id + '/paykey/' + paykey)
          .set('Authorization', 'Bearer ' + user2.jwt(application))
          .expect(200)
          .end(function(e, res) {
            expect(e).to.not.exist;
            expect(res.body.id).to.equal(transaction.id);
            expect(res.body.status).to.equal('COMPLETED');

            async.auto({
              checkPaykey: function(cb) {
                models.Paykey.findAndCountAll({where: {paykey: paykey} }).then(function(res) {
                  expect(res.count).to.equal(1);
                  expect(res.rows[0].status).to.equal('COMPLETED');
                  cb();
                });
              },
              checkTransaction: function(cb) {
                models.Transaction.findAndCountAll({where: {id: transaction.id} }).then(function(res) {
                  expect(res.count).to.equal(1);
                  expect(res.rows[0].status).to.equal('COMPLETED');
                  expect(res.rows[0].reimbursedAt).not.to.be.null;
                  cb();
                });
              },
              checkActivity: function(cb) {
                models.Activity.findAndCountAll({where: {type: 'group.transaction.paid'} }).then(function(res) {
                  expect(res.count).to.equal(1);
                  cb();
                });
              }
            }, done);

          });
      });

      it('should confirm the payment with a api_key that has access to the group', function(done) {
        request(app)
          .post('/groups/' + group.id + '/transactions/' + transaction.id + '/paykey/' + paykey)
          .send({
            api_key: application3.api_key
          })
          .expect(200)
          .end(done);
      });

    });

    describe('Details from Paypal CREATED', function() {

      beforeEach(function() {
        var stub = sinon.stub(app.paypalAdaptive, 'paymentDetails');
        stub.yields(null, paypalMock.adaptive.paymentDetails.created);
      });

      afterEach(function() {
        app.paypalAdaptive.paymentDetails.restore();
      });

      it('should return an error if the payment is not completed', function(done) {
        request(app)
          .post('/groups/' + group.id + '/transactions/' + transaction.id + '/paykey/' + paykey)
          .set('Authorization', 'Bearer ' + user2.jwt(application))
          .expect(400)
          .end(done);
      });

    });

    describe('Details from Paypal ERROR', function() {

      beforeEach(function() {
        var stub = sinon.stub(app.paypalAdaptive, 'paymentDetails');
        stub.yields(null, paypalMock.adaptive.paymentDetails.error);
      });

      afterEach(function() {
        app.paypalAdaptive.paymentDetails.restore();
      });

      it('should return an error if paypal returns one', function(done) {
        request(app)
          .post('/groups/' + group.id + '/transactions/' + transaction.id + '/paykey/' + paykey)
          .set('Authorization', 'Bearer ' + user2.jwt(application))
          .expect(400)
          .end(done);
      });

    });

    describe.skip('Paykeys clean up', function() {

      beforeEach(function(done) {
        async.eachSeries(['AP-791807008W699005B', 'AP-791807008W699005C'], function(pk, cb) {
          var response = _.clone(paypalMock.adaptive.pay);
          response.payKey = pk;

          app.paypalAdaptive.pay.restore();
          var stub = sinon.stub(app.paypalAdaptive, 'pay');
          stub.yields(null, response);

          request(app)
            .get('/groups/' + group.id + '/transactions/' + transaction.id + '/paykey')
            .set('Authorization', 'Bearer ' + user2.jwt(application))
            .expect(200)
            .end(function(e) {
              expect(e).to.not.exist;
              cb();
            });
        }, done);
      });

      beforeEach(function() {
        var stub = sinon.stub(app.paypalAdaptive, 'paymentDetails');
        stub.yields(null, paypalMock.adaptive.paymentDetails.completed);
      });

      afterEach(function() {
        app.paypalAdaptive.paymentDetails.restore();
      });

      it('should delete all other paykey entries in the database to clean up', function(done) {
        request(app)
          .post('/groups/' + group.id + '/transactions/' + transaction.id + '/paykey/' + paykey)
          .set('Authorization', 'Bearer ' + user2.jwt(application))
          .expect(200)
          .end(function(e, res) {
            expect(e).to.not.exist;
            models.Paykey.findAndCountAll({where: {TransactionId: transaction.id} }).then(function(res) {
              expect(res.count).to.equal(1);
              expect(res.rows[0].status).to.equal('COMPLETED');
              done();
            });
          });
      });

    });

  });

});<|MERGE_RESOLUTION|>--- conflicted
+++ resolved
@@ -153,11 +153,7 @@
         .end(function(e, res) {
           var body = res.body;
           expect(e).to.not.exist;
-<<<<<<< HEAD
           expect(body.success).to.have.property('payKey', paypalMock.adaptive.pay.success.payKey);
-=======
-          expect(body).to.have.property('payKey', paypalMock.adaptive.pay.payKey);
->>>>>>> 76518511
           expect(body).to.have.property('transactionId', transaction.id);
 
           models.Paykey
@@ -172,11 +168,8 @@
               expect(paykey).to.have.property('payload');
               expect(paykey.payload.trackingId).to.equal(paykey.trackingId);
               expect(paykey).to.have.property('error');
-<<<<<<< HEAD
-=======
 
               // expect(paykey.data).to.be.equal(body);
->>>>>>> 76518511
               expect(paykey).to.have.property('TransactionId', transaction.id);
               expect(paykey.data.payload).to.deep.equal(body.payload);
               expect(paykey.data.success).to.deep.equal(body.success);
