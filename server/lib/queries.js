--- conflicted
+++ resolved
@@ -76,11 +76,7 @@
       WITH "totalDonations" AS (
         SELECT "GroupId", SUM(amount) as "totalDonations", MAX(currency) as currency, COUNT(DISTINCT "GroupId") as collectives FROM "Transactions" WHERE amount > 0 AND currency='USD' AND "PaymentMethodId" IS NOT NULL GROUP BY "GroupId"
       )
-<<<<<<< HEAD
-      SELECT g.id, g.name, g.slug, g.mission, g.logo, t."totalDonations", t.currency, t.collectives, g."createdAt"
-=======
       SELECT g.id, g.name, g.slug, g.mission, g.logo, g."backgroundImage", t."totalDonations", t.currency, t.collectives
->>>>>>> 0f70e93b
       FROM "Groups" g LEFT JOIN "totalDonations" t ON t."GroupId" = g.id
       WHERE ${minTotalDonationClause} ${tagClause} g."deletedAt" IS NULL ${excludeClause}
       ORDER ${orderClause} ${orderDirection} NULLS LAST LIMIT ${limit} OFFSET ${offset || 0}
